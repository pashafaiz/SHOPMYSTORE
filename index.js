--- conflicted
+++ resolved
@@ -4,11 +4,7 @@
 
 import { AppRegistry } from 'react-native';
 import App from './App';
-<<<<<<< HEAD
-import {name as appName} from './app.json';
-=======
 import { name as appName } from './app.json';
->>>>>>> 68a4673b
 import { enableScreens } from 'react-native-screens';
 
 enableScreens();
