import React from 'react';
import { NavigationContainer } from '@react-navigation/native';
import { createNativeStackNavigator } from '@react-navigation/native-stack';
import Splash from '../AfterLogin/Splash';
import DashBoard from '../AfterLogin/DashBoard';
import Login from '../BeforeLogin/Login';
import SignUp from '../BeforeLogin/SignUp';

const Stack = createNativeStackNavigator();
const Navigator = () => {
    return (
        <NavigationContainer>
<<<<<<< HEAD
            <Stack.Navigator screenOptions={{ headerShown: false }}>
                {/* <Stack.Screen name="Splash" component={Splash} /> */}
                <Stack.Screen name="SignUp" component={SignUp} />
=======
            <Stack.Navigator screenOptions={{ headerShown: false }} initialRouteName='Login'>
                <Stack.Screen name="Login" component={Login} />
                <Stack.Screen name='SignUp' component={SignUp} />
                <Stack.Screen name="Splash" component={Splash} />
>>>>>>> 4460ba4c
                <Stack.Screen name="DashBoard" component={DashBoard} />
            </Stack.Navigator>
        </NavigationContainer>
    );
};

export default Navigator;<|MERGE_RESOLUTION|>--- conflicted
+++ resolved
@@ -5,22 +5,24 @@
 import DashBoard from '../AfterLogin/DashBoard';
 import Login from '../BeforeLogin/Login';
 import SignUp from '../BeforeLogin/SignUp';
+import Groups from '../AfterLogin/Groups';
+import Products from '../AfterLogin/Products';
+import BottomTabs from '../AfterLogin/BottomTabs';
 
 const Stack = createNativeStackNavigator();
 const Navigator = () => {
     return (
         <NavigationContainer>
-<<<<<<< HEAD
-            <Stack.Navigator screenOptions={{ headerShown: false }}>
-                {/* <Stack.Screen name="Splash" component={Splash} /> */}
-                <Stack.Screen name="SignUp" component={SignUp} />
-=======
-            <Stack.Navigator screenOptions={{ headerShown: false }} initialRouteName='Login'>
+            <Stack.Navigator screenOptions={{ headerShown: false }} initialRouteName='Splash'>
+               <Stack.Screen name="Splash" component={Splash} />
+               <Stack.Screen name="BottomTabs" component={BottomTabs} />
+               <Stack.Screen name="DashBoard" component={DashBoard} />
+               <Stack.Screen name="Groups" component={Groups} />
+               <Stack.Screen name="Products" component={Products} />
                 <Stack.Screen name="Login" component={Login} />
                 <Stack.Screen name='SignUp' component={SignUp} />
-                <Stack.Screen name="Splash" component={Splash} />
->>>>>>> 4460ba4c
-                <Stack.Screen name="DashBoard" component={DashBoard} />
+                
+
             </Stack.Navigator>
         </NavigationContainer>
     );
